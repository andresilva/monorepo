//! An append-only log for storing fixed length items on disk.
//!
//! In addition to replay, stored items can be fetched directly by their `position` in the journal,
//! where position is defined as the item's order of insertion starting from 0, unaffected by
//! pruning.
//!
//! _See [crate::journal::variable] for a journal that supports variable length items._
//!
//! # Format
//!
//! Data stored in a `fixed::Journal` is persisted in one of many Blobs within a caller-provided
//! `partition`. Each `Blob` contains a configurable maximum of `items_per_blob`, with each item
//! followed by its checksum (CRC32):
//!
//! ```text
//! +--------+-----------+--------+-----------+--------+----------+-------------+
//! | item_0 | C(Item_0) | item_1 | C(Item_1) |   ...  | item_n-1 | C(Item_n-1) |
//! +--------+-----------+--------+----0------+--------+----------+-------------+
//!
//! n = config.items_per_blob, C = CRC32
//! ```
//!
//! The most recent blob may not necessarily be full, in which case it will contain fewer than the
//! maximum number of items.
//!
//! A fetched or replayed item's checksum is always computed and checked against the stored value
//! before it is returned. If the checksums do not match, an error is returned instead.
//!
//! # Open Blobs
//!
//! All `Blobs` in a given `partition` are kept open during the lifetime of `Journal`. You can limit
//! the number of open blobs by using a higher number of `items_per_blob` or pruning old items.
//!
//! # Consistency
//!
//! Data written to `Journal` may not be immediately persisted to `Storage`. It is up to the caller
//! to determine when to force pending data to be written to `Storage` using the `sync` method. When
//! calling `close`, all pending data is automatically synced and any open blobs are closed.
//!
//! # Pruning
//!
//! The `prune` method allows the `Journal` to prune blobs consisting entirely of items prior to a
//! given point in history.
//!
//! # State Sync
//!
//! `Journal::init_sync` allows for initializing a journal for use in state sync.
//! When opened in this mode, we attempt to populate the journal within the given range
//! with persisted data.
//! If the journal is empty, we create a fresh journal at the specified position.
//! If the journal is not empty, we prune the journal to the specified lower bound and rewind to
//! the specified upper bound.
//!
//! # Replay
//!
//! The `replay` method supports fast reading of all unpruned items into memory.

use super::Error;
use bytes::BufMut;
use commonware_codec::{Codec, DecodeExt, FixedSize};
use commonware_runtime::{
    buffer::{Append, Immutable, PoolRef, Read},
    Blob, Error as RError, Metrics, Storage,
};
use commonware_utils::hex;
use futures::{
    future::try_join_all,
    stream::{self, Stream},
    StreamExt,
};
use prometheus_client::metrics::{counter::Counter, gauge::Gauge};
use std::{
    collections::BTreeMap,
    marker::PhantomData,
    num::{NonZeroU64, NonZeroUsize},
};
use tracing::{debug, trace, warn};

/// Configuration for `Journal` storage.
#[derive(Clone)]
pub struct Config {
    /// The `commonware-runtime::Storage` partition to use for storing journal blobs.
    pub partition: String,

    /// The maximum number of journal items to store in each blob.
    ///
    /// Any unpruned historical blobs will contain exactly this number of items.
    /// Only the newest blob may contain fewer items.
    pub items_per_blob: NonZeroU64,

    /// The buffer pool to use for caching data.
    pub buffer_pool: PoolRef,

    /// The size of the write buffer to use for each blob.
    pub write_buffer: NonZeroUsize,
}

/// Implementation of `Journal` storage.
pub struct Journal<E: Storage + Metrics, A> {
    pub(crate) context: E,
    pub(crate) cfg: Config,

    /// Stores the historical blobs. A BTreeMap allows iterating over them from oldest to newest.
    ///
    /// # Invariants
    ///
    /// - Indices are consecutive and without gaps.
    /// - Contains only full blobs.
    /// - Never contains the most recent blob.
<<<<<<< HEAD
    blobs: BTreeMap<u64, Immutable<E::Blob>>,
=======
    pub(crate) blobs: BTreeMap<u64, Append<E::Blob>>,
>>>>>>> eb6632cf

    /// The most recent blob.
    ///
    /// # Invariant
    ///
    /// Always has room for at least one more item (and may be empty).
    pub(crate) tail: Append<E::Blob>,

    /// The index of the most recent blob.
    pub(crate) tail_index: u64,

    pub(crate) tracked: Gauge,
    pub(crate) synced: Counter,
    pub(crate) pruned: Counter,

    pub(crate) _array: PhantomData<A>,
}

impl<E: Storage + Metrics, A: Codec<Cfg = ()> + FixedSize> Journal<E, A> {
    pub(crate) const CHUNK_SIZE: usize = u32::SIZE + A::SIZE;
    pub(crate) const CHUNK_SIZE_U64: u64 = Self::CHUNK_SIZE as u64;

    /// Initialize a new `Journal` instance.
    ///
    /// All backing blobs are opened but not read during initialization. The `replay` method can be
    /// used to iterate over all items in the `Journal`.
    ///
    /// # Repair
    ///
    /// Like [sqlite](https://github.com/sqlite/sqlite/blob/8658a8df59f00ec8fcfea336a2a6a4b5ef79d2ee/src/wal.c#L1504-L1505)
    /// and [rocksdb](https://github.com/facebook/rocksdb/blob/0c533e61bc6d89fdf1295e8e0bcee4edb3aef401/include/rocksdb/options.h#L441-L445),
    /// the first invalid data read will be considered the new end of the journal (and the underlying [Blob] will be truncated to the last
    /// valid item).
    pub async fn init(context: E, cfg: Config) -> Result<Self, Error> {
        // Iterate over blobs in partition
        let mut blobs = BTreeMap::new();
        let stored_blobs = match context.scan(&cfg.partition).await {
            Ok(blobs) => blobs,
            Err(RError::PartitionMissing(_)) => Vec::new(),
            Err(err) => return Err(Error::Runtime(err)),
        };
        for name in stored_blobs {
            let (blob, size) = context
                .open(&cfg.partition, &name)
                .await
                .map_err(Error::Runtime)?;
            let index = match name.try_into() {
                Ok(index) => u64::from_be_bytes(index),
                Err(nm) => return Err(Error::InvalidBlobName(hex(&nm))),
            };
            debug!(blob = index, size, "loaded blob");
            blobs.insert(index, (blob, size));
        }

        // Check that there are no gaps in the historical blobs and that they are all full.
        let full_size = cfg.items_per_blob.get() * Self::CHUNK_SIZE_U64;
        if !blobs.is_empty() {
            let mut it = blobs.keys().rev();
            let mut prev_index = *it.next().unwrap();
            for index in it {
                let (_, size) = blobs.get(index).unwrap();
                if *index != prev_index - 1 {
                    return Err(Error::MissingBlob(prev_index - 1));
                }
                prev_index = *index;
                if *size != full_size {
                    // Non-final blobs that have invalid sizes are not recoverable.
                    return Err(Error::InvalidBlobSize(*index, *size));
                }
            }
        } else {
            debug!("no blobs found");
            let (blob, size) = context.open(&cfg.partition, &0u64.to_be_bytes()).await?;
            assert_eq!(size, 0);
            blobs.insert(0, (blob, size));
        }

        // Initialize metrics.
        let tracked = Gauge::default();
        let synced = Counter::default();
        let pruned = Counter::default();
        context.register("tracked", "Number of blobs", tracked.clone());
        context.register("synced", "Number of syncs", synced.clone());
        context.register("pruned", "Number of blobs pruned", pruned.clone());
        tracked.set(blobs.len() as i64);

        // Initialize the tail blob.
        let (mut tail_index, (mut tail, mut tail_size)) = blobs.pop_last().unwrap();

        // Trim invalid items from the tail blob.
        tail_size = Self::trim_tail(&tail, tail_size, tail_index).await?;
        if tail_size > full_size {
            return Err(Error::InvalidBlobSize(tail_index, tail_size));
        }

        // If the tail blob is full we need to start a new one to maintain its invariant that there
        // is always room for another item.
        if tail_size == full_size {
            warn!(
                blob = tail_index,
                "tail blob is full, creating a new empty one"
            );
            blobs.insert(tail_index, (tail, tail_size));
            tail_index += 1;
            (tail, tail_size) = context
                .open(&cfg.partition, &tail_index.to_be_bytes())
                .await?;
            assert_eq!(tail_size, 0);
            tracked.inc();
        }

        // Wrap historical blobs with Immutable wrappers.
        let blobs = try_join_all(blobs.into_iter().map(|(index, (blob, size))| {
            let pool = cfg.buffer_pool.clone();
            async move {
                let blob = Immutable::new(blob, size, pool).await;
                Ok::<_, Error>((index, blob))
            }
        }))
        .await?;
        let tail = Append::new(tail, tail_size, cfg.write_buffer, cfg.buffer_pool.clone()).await?;

        Ok(Self {
            context,
            cfg,
            blobs: blobs.into_iter().collect(),
            tail,
            tail_index,
            tracked,
            synced,
            pruned,
            _array: PhantomData,
        })
    }

    /// Trim any invalid data found at the end of the tail blob and return the new size. The new
    /// size will be less than or equal to the originally provided size, and a multiple of the item
    /// size.
    async fn trim_tail(
        tail: &<E as Storage>::Blob,
        mut tail_size: u64,
        tail_index: u64,
    ) -> Result<u64, Error> {
        let mut truncated = false;
        if !tail_size.is_multiple_of(Self::CHUNK_SIZE_U64) {
            warn!(
                blob = tail_index,
                invalid_size = tail_size,
                "last blob size is not a multiple of item size, truncating"
            );
            tail_size -= tail_size % Self::CHUNK_SIZE_U64;
            tail.resize(tail_size).await?;
            truncated = true;
        }

        // Truncate any records with failing checksums. This can happen if the file system allocated
        // extra space for a blob but there was a crash before any data was written to that space.
        while tail_size > 0 {
            let offset = tail_size - Self::CHUNK_SIZE_U64;
            let read = tail.read_at(vec![0u8; Self::CHUNK_SIZE], offset).await?;
            match Self::verify_integrity(read.as_ref()) {
                Ok(_) => break, // Valid item found, we can stop truncating.
                Err(Error::ChecksumMismatch(_, _)) => {
                    warn!(blob = tail_index, offset, "checksum mismatch: truncating",);
                    tail_size -= Self::CHUNK_SIZE_U64;
                    tail.resize(tail_size).await?;
                    truncated = true;
                }
                Err(err) => return Err(err),
            }
        }

        // If we truncated the blob, make sure to sync it.
        if truncated {
            tail.sync().await?;
        }

        Ok(tail_size)
    }

    /// Sync any pending updates to disk.
    pub async fn sync(&mut self) -> Result<(), Error> {
        self.synced.inc();
        debug!(blob = self.tail_index, "syncing blob");
        self.tail.sync().await.map_err(Error::Runtime)
    }

    /// Return the total number of items in the journal, irrespective of pruning. The next value
    /// appended to the journal will be at this position.
    pub async fn size(&self) -> Result<u64, Error> {
        let size = self.tail.size().await;
        assert_eq!(size % Self::CHUNK_SIZE_U64, 0);
        let items_in_blob = size / Self::CHUNK_SIZE_U64;
        Ok(items_in_blob + self.cfg.items_per_blob.get() * self.tail_index)
    }

    /// Append a new item to the journal. Return the item's position in the journal, or error if the
    /// operation fails.
    pub async fn append(&mut self, item: A) -> Result<u64, Error> {
        // There should always be room to append an item in the newest blob
        let mut size = self.tail.size().await;
        assert!(size < self.cfg.items_per_blob.get() * Self::CHUNK_SIZE_U64);
        assert_eq!(size % Self::CHUNK_SIZE_U64, 0);
        let mut buf: Vec<u8> = Vec::with_capacity(Self::CHUNK_SIZE);
        let item = item.encode();
        let checksum = crc32fast::hash(&item);
        buf.extend_from_slice(&item);
        buf.put_u32(checksum);

        // Write the item to the blob
        let item_pos =
            (size / Self::CHUNK_SIZE_U64) + self.cfg.items_per_blob.get() * self.tail_index;
        self.tail.append(buf).await?;
        trace!(blob = self.tail_index, pos = item_pos, "appended item");
        size += Self::CHUNK_SIZE_U64;

        // If the tail blob is now full we need to create a new empty one to fulfill the invariant
        // that the tail blob always has room for a new element.
        if size == self.cfg.items_per_blob.get() * Self::CHUNK_SIZE_U64 {
            // Sync the tail blob before creating a new one so if we crash we don't end up with a
            // non-full historical blob.
            self.tail.sync().await?;

            // Create a new empty blob.
            let next_blob_index = self.tail_index + 1;
            debug!(blob = next_blob_index, "creating next blob");
            let (next_blob, size) = self
                .context
                .open(&self.cfg.partition, &next_blob_index.to_be_bytes())
                .await?;
            assert_eq!(size, 0);
            let next_blob = Append::new(
                next_blob,
                size,
                self.cfg.write_buffer,
                self.cfg.buffer_pool.clone(),
            )
            .await?;
            self.tracked.inc();

            // Move the old tail blob to the historical blobs map and set the new blob as the tail.
            let old_tail = std::mem::replace(&mut self.tail, next_blob);
            assert!(self
                .blobs
                .insert(self.tail_index, old_tail.into_immutable().await)
                .is_none());
            self.tail_index = next_blob_index;
        }

        Ok(item_pos)
    }

    /// Rewind the journal to the given `size`. Returns [Error::MissingBlob] if the rewind
    /// point precedes the oldest retained element point. The journal is not synced after rewinding.
    ///
    /// Note that this operation is not atomic, but it will always leave the journal in a consistent
    /// state in the event of failure since blobs are always removed from newest to oldest.
    pub async fn rewind(&mut self, size: u64) -> Result<(), Error> {
        match size.cmp(&self.size().await?) {
            std::cmp::Ordering::Greater => return Err(Error::InvalidRewind(size)),
            std::cmp::Ordering::Equal => return Ok(()),
            std::cmp::Ordering::Less => {}
        }
        let rewind_to_blob_index = size / self.cfg.items_per_blob;
        if rewind_to_blob_index < self.oldest_blob_index() {
            return Err(Error::InvalidRewind(size));
        }
        let rewind_to_offset = (size % self.cfg.items_per_blob) * Self::CHUNK_SIZE_U64;

        // Remove blobs until we reach the rewind point. Blobs must be removed in reverse order to
        // preserve consistency in the event of failures.
        while rewind_to_blob_index < self.tail_index {
            let (blob_index, immutable_blob) = self.blobs.pop_last().unwrap();
            assert_eq!(blob_index, self.tail_index - 1);

            // Convert the immutable blob back to Append for use as the new tail.
            let new_tail = immutable_blob.into_append(self.cfg.write_buffer).await?;

            // Swap the old tail with the new tail and remove the old tail blob
            // from storage.
            let old_tail = std::mem::replace(&mut self.tail, new_tail);
            self.remove_blob(self.tail_index, old_tail).await?;
            self.tail_index -= 1;
        }

        // Truncate the tail blob to the correct offset.
        self.tail.resize(rewind_to_offset).await?;

        Ok(())
    }

    /// Return the position of the oldest item in the journal that remains readable.
    ///
    /// Note that this value could be older than the `min_item_pos` last passed to prune.
    pub async fn oldest_retained_pos(&self) -> Result<Option<u64>, Error> {
        let oldest_blob_index = self.oldest_blob_index();
        if oldest_blob_index == self.tail_index && self.tail.size().await == 0 {
            return Ok(None);
        }

        // The oldest retained item is the first item in the oldest blob.
        Ok(Some(oldest_blob_index * self.cfg.items_per_blob.get()))
    }

    /// Read the item at the given position in the journal.
    pub async fn read(&self, item_pos: u64) -> Result<A, Error> {
        let blob_index = item_pos / self.cfg.items_per_blob.get();
        if blob_index > self.tail_index {
            return Err(Error::InvalidItem(item_pos));
        }

        let offset = (item_pos % self.cfg.items_per_blob.get()) * Self::CHUNK_SIZE_U64;
        let read = if blob_index == self.tail_index {
            self.tail
                .read_at(vec![0u8; Self::CHUNK_SIZE], offset)
                .await?
        } else {
            let blob = self
                .blobs
                .get(&blob_index)
                .ok_or(Error::ItemPruned(item_pos))?;
            blob.read_at(vec![0u8; Self::CHUNK_SIZE], offset).await?
        };

        Self::verify_integrity(read.as_ref())
    }

    /// Verify the integrity of the Array + checksum in `buf`, returning:
    /// - The array if it is valid,
    /// - Error::ChecksumMismatch if the checksum is invalid, or
    /// - Error::Codec if the array could not be decoded after passing the checksum check.
    ///
    ///  Error::Codec likely indicates a logic error rather than a corruption issue.
    fn verify_integrity(buf: &[u8]) -> Result<A, Error> {
        let stored_checksum = u32::from_be_bytes(buf[A::SIZE..].try_into().unwrap());
        let checksum = crc32fast::hash(&buf[..A::SIZE]);
        if checksum != stored_checksum {
            return Err(Error::ChecksumMismatch(stored_checksum, checksum));
        }
        A::decode(&buf[..A::SIZE]).map_err(Error::Codec)
    }

    /// Returns an ordered stream of all items in the journal with position >= `start_pos`.
    ///
    /// # Errors
    ///
    /// `Error::InvalidItem` if `start_pos` is greater than the journal size.
    ///
    /// # Integrity
    ///
    /// If any corrupted data is found, the stream will return an error.
    pub async fn replay(
        &self,
        buffer: NonZeroUsize,
        start_pos: u64,
    ) -> Result<impl Stream<Item = Result<(u64, A), Error>> + '_, Error> {
        if start_pos > self.size().await? {
            return Err(Error::InvalidItem(start_pos));
        }

        // Collect all blobs to replay paired with their index.
        let items_per_blob = self.cfg.items_per_blob.get();
        let start_blob = start_pos / items_per_blob;
        assert!(start_blob <= self.tail_index);
        let blobs = self.blobs.range(start_blob..).collect::<Vec<_>>();
        let full_size = items_per_blob * Self::CHUNK_SIZE_U64;
        let mut blob_plus = blobs
            .into_iter()
            .map(|(blob_index, blob)| (*blob_index, blob.clone_blob(), full_size))
            .collect::<Vec<_>>();

        // Include the tail blob.
        self.tail.sync().await?; // make sure no data is buffered
        let tail_size = self.tail.size().await;
        blob_plus.push((self.tail_index, self.tail.clone_blob(), tail_size));
        let start_offset = (start_pos % items_per_blob) * Self::CHUNK_SIZE_U64;

        // Replay all blobs in order and stream items as they are read (to avoid occupying too much
        // memory with buffered data).
        let stream = stream::iter(blob_plus).flat_map(move |(blob_index, blob, size)| {
            // Create a new reader and buffer for each blob. Preallocating the buffer here to avoid
            // a per-iteration allocation improves performance by ~20%.
            let mut reader = Read::new(blob, size, buffer);
            let buf = vec![0u8; Self::CHUNK_SIZE];
            let initial_offset = if blob_index == start_blob {
                // If this is the very first blob then we need to seek to the starting position.
                reader.seek_to(start_offset).expect("invalid start_pos");
                start_offset
            } else {
                0
            };

            stream::unfold(
                (buf, reader, initial_offset),
                move |(mut buf, mut reader, offset)| async move {
                    if offset >= reader.blob_size() {
                        return None;
                    }

                    // Even though we are reusing the buffer, `read_exact` will overwrite any
                    // previous data, so there's no need to explicitly clear it.
                    let item_pos = items_per_blob * blob_index + offset / Self::CHUNK_SIZE_U64;
                    match reader.read_exact(&mut buf, Self::CHUNK_SIZE).await {
                        Ok(()) => {
                            let next_offset = offset + Self::CHUNK_SIZE_U64;
                            let result = Self::verify_integrity(&buf).map(|item| (item_pos, item));
                            if result.is_err() {
                                debug!("corrupted item at {item_pos}");
                            }
                            Some((result, (buf, reader, next_offset)))
                        }
                        Err(err) => Some((Err(Error::Runtime(err)), (buf, reader, size))),
                    }
                },
            )
        });

        Ok(stream)
    }

    /// Return the index of blob containing the oldest retained items.
    fn oldest_blob_index(&self) -> u64 {
        if self.blobs.is_empty() {
            self.tail_index
        } else {
            *self.blobs.first_key_value().unwrap().0
        }
    }

    /// Allow the journal to prune items older than `min_item_pos`. The journal may not prune all
    /// such items in order to preserve blob boundaries, but the amount of such items will always be
    /// less than the configured number of items per blob.
    ///
    /// Note that this operation may NOT be atomic, however it's guaranteed not to leave gaps in the
    /// event of failure as items are always pruned in order from oldest to newest.
    pub async fn prune(&mut self, min_item_pos: u64) -> Result<(), Error> {
        let oldest_blob_index = self.oldest_blob_index();
        let new_oldest_blob =
            std::cmp::min(min_item_pos / self.cfg.items_per_blob, self.tail_index);

        for index in oldest_blob_index..new_oldest_blob {
            let blob = self.blobs.remove(&index).unwrap();
            self.remove_blob(index, blob).await?;
            self.pruned.inc();
        }

        Ok(())
    }

    /// Safely removes any previously tracked blob from underlying storage.
    async fn remove_blob<B: Blob>(&mut self, index: u64, blob: B) -> Result<(), Error> {
        drop(blob);
        self.context
            .remove(&self.cfg.partition, Some(&index.to_be_bytes()))
            .await?;
        debug!(blob = index, "removed blob");
        self.tracked.dec();

        Ok(())
    }

    /// Syncs and closes all open sections.
    pub async fn close(self) -> Result<(), Error> {
        self.tail.sync().await?;
        debug!(blob = self.tail_index, "synced tail");

        Ok(())
    }

    /// Remove any underlying blobs created by the journal.
    pub async fn destroy(self) -> Result<(), Error> {
        for (i, blob) in self.blobs.into_iter() {
            drop(blob);
            debug!(blob = i, "destroyed blob");
            self.context
                .remove(&self.cfg.partition, Some(&i.to_be_bytes()))
                .await?;
        }

        drop(self.tail);
        debug!(blob = self.tail_index, "destroyed blob");
        self.context
            .remove(&self.cfg.partition, Some(&self.tail_index.to_be_bytes()))
            .await?;

        match self.context.remove(&self.cfg.partition, None).await {
            Ok(()) => {}
            Err(RError::PartitionMissing(_)) => {
                // Partition already removed or never existed.
            }
            Err(err) => return Err(Error::Runtime(err)),
        }

        Ok(())
    }
}

#[cfg(test)]
mod tests {
    use super::*;
    use commonware_cryptography::{hash, sha256::Digest};
    use commonware_macros::test_traced;
    use commonware_runtime::{
        deterministic::{self, Context},
        Blob, Runner, Storage,
    };
    use commonware_utils::{NZUsize, NZU64};
    use futures::{pin_mut, StreamExt};

    const PAGE_SIZE: NonZeroUsize = NZUsize!(44);
    const PAGE_CACHE_SIZE: NonZeroUsize = NZUsize!(3);

    /// Generate a SHA-256 digest for the given value.
    fn test_digest(value: u64) -> Digest {
        hash(&value.to_be_bytes())
    }

    fn test_cfg(items_per_blob: NonZeroU64) -> Config {
        Config {
            partition: "test_partition".into(),
            items_per_blob,
            buffer_pool: PoolRef::new(PAGE_SIZE, PAGE_CACHE_SIZE),
            write_buffer: NZUsize!(2048),
        }
    }

    #[test_traced]
    fn test_fixed_journal_append_and_prune() {
        // Initialize the deterministic context
        let executor = deterministic::Runner::default();

        // Start the test within the executor
        executor.start(|context| async move {
            // Initialize the journal, allowing a max of 2 items per blob.
            let cfg = test_cfg(NZU64!(2));
            let mut journal = Journal::init(context.clone(), cfg.clone())
                .await
                .expect("failed to initialize journal");

            let buffer = context.encode();
            assert!(buffer.contains("tracked 1"));

            // Append an item to the journal
            let mut pos = journal
                .append(test_digest(0))
                .await
                .expect("failed to append data 0");
            assert_eq!(pos, 0);

            // Close the journal
            journal.close().await.expect("Failed to close journal");

            // Re-initialize the journal to simulate a restart
            let cfg = test_cfg(NZU64!(2));
            let mut journal = Journal::init(context.clone(), cfg.clone())
                .await
                .expect("failed to re-initialize journal");

            // Append two more items to the journal to trigger a new blob creation
            pos = journal
                .append(test_digest(1))
                .await
                .expect("failed to append data 1");
            assert_eq!(pos, 1);
            pos = journal
                .append(test_digest(2))
                .await
                .expect("failed to append data 2");
            assert_eq!(pos, 2);
            let buffer = context.encode();
            assert!(buffer.contains("tracked 2"));

            // Read the items back
            let item0 = journal.read(0).await.expect("failed to read data 0");
            assert_eq!(item0, test_digest(0));
            let item1 = journal.read(1).await.expect("failed to read data 1");
            assert_eq!(item1, test_digest(1));
            let item2 = journal.read(2).await.expect("failed to read data 2");
            assert_eq!(item2, test_digest(2));
            let err = journal.read(3).await.expect_err("expected read to fail");
            assert!(matches!(err, Error::Runtime(_)));
            let err = journal.read(400).await.expect_err("expected read to fail");
            assert!(matches!(err, Error::InvalidItem(x) if x == 400));

            // Sync the journal
            journal.sync().await.expect("failed to sync journal");
            let buffer = context.encode();
            assert!(buffer.contains("synced_total 1"));

            // Pruning to 1 should be a no-op because there's no blob with only older items.
            journal.prune(1).await.expect("failed to prune journal 1");
            let buffer = context.encode();
            assert!(buffer.contains("tracked 2"));

            // Pruning to 2 should allow the first blob to be pruned.
            journal.prune(2).await.expect("failed to prune journal 2");
            assert_eq!(journal.oldest_retained_pos().await.unwrap(), Some(2));
            let buffer = context.encode();
            assert!(buffer.contains("tracked 1"));
            assert!(buffer.contains("pruned_total 1"));

            // Reading from the first blob should fail since it's now pruned
            let result0 = journal.read(0).await;
            assert!(matches!(result0, Err(Error::ItemPruned(0))));
            let result1 = journal.read(1).await;
            assert!(matches!(result1, Err(Error::ItemPruned(1))));

            // Third item should still be readable
            let result2 = journal.read(2).await.unwrap();
            assert_eq!(result2, test_digest(2));

            // Should be able to continue to append items
            for i in 3..10 {
                let pos = journal
                    .append(test_digest(i))
                    .await
                    .expect("failed to append data");
                assert_eq!(pos, i);
            }

            // Check no-op pruning
            journal.prune(0).await.expect("no-op pruning failed");
            assert_eq!(journal.oldest_blob_index(), 1);
            assert_eq!(journal.tail_index, 5);
            assert_eq!(journal.oldest_retained_pos().await.unwrap(), Some(2));

            // Prune first 3 blobs (6 items)
            journal
                .prune(3 * cfg.items_per_blob.get())
                .await
                .expect("failed to prune journal 2");
            assert_eq!(journal.oldest_retained_pos().await.unwrap(), Some(6));
            let buffer = context.encode();
            assert_eq!(journal.oldest_blob_index(), 3);
            assert_eq!(journal.tail_index, 5);
            assert!(buffer.contains("tracked 3"));
            assert!(buffer.contains("pruned_total 3"));

            // Try pruning (more than) everything in the journal.
            journal
                .prune(10000)
                .await
                .expect("failed to max-prune journal");
            let buffer = context.encode();
            let size = journal.size().await.unwrap();
            assert_eq!(size, 10);
            assert_eq!(journal.oldest_blob_index(), 5);
            assert_eq!(journal.tail_index, 5);
            assert!(buffer.contains("tracked 1"));
            assert!(buffer.contains("pruned_total 5"));
            // Since the size of the journal is currently a multiple of items_per_blob, the newest blob
            // will be empty, and there will be no retained items.
            assert_eq!(journal.oldest_retained_pos().await.unwrap(), None);

            {
                let stream = journal
                    .replay(NZUsize!(1024), 0)
                    .await
                    .expect("failed to replay journal");
                pin_mut!(stream);
                let mut items = Vec::new();
                while let Some(result) = stream.next().await {
                    match result {
                        Ok((pos, item)) => {
                            assert_eq!(test_digest(pos), item);
                            items.push(pos);
                        }
                        Err(err) => panic!("Failed to read item: {err}"),
                    }
                }
                assert_eq!(items, Vec::<u64>::new());
            }

            journal.destroy().await.unwrap();
        });
    }

    /// Append a lot of data to make sure we exercise buffer pool paging boundaries.
    #[test_traced]
    fn test_fixed_journal_append_a_lot_of_data() {
        // Initialize the deterministic context
        let executor = deterministic::Runner::default();
        const ITEMS_PER_BLOB: NonZeroU64 = NZU64!(10000);
        executor.start(|context| async move {
            let cfg = test_cfg(ITEMS_PER_BLOB);
            let mut journal = Journal::init(context.clone(), cfg.clone())
                .await
                .expect("failed to initialize journal");
            // Append 2 blobs worth of items.
            for i in 0u64..ITEMS_PER_BLOB.get() * 2 - 1 {
                journal
                    .append(test_digest(i))
                    .await
                    .expect("failed to append data");
            }
            // Close, reopen, then read back.
            journal.close().await.expect("failed to close journal");
            let journal = Journal::init(context.clone(), cfg.clone())
                .await
                .expect("failed to re-initialize journal");
            for i in 0u64..10000 {
                let item: Digest = journal.read(i).await.expect("failed to read data");
                assert_eq!(item, test_digest(i));
            }
            journal.destroy().await.expect("failed to destroy journal");
        });
    }

    #[test_traced]
    fn test_fixed_journal_replay() {
        const ITEMS_PER_BLOB: NonZeroU64 = NZU64!(7);
        // Initialize the deterministic context
        let executor = deterministic::Runner::default();

        // Start the test within the executor
        executor.start(|context| async move {
            // Initialize the journal, allowing a max of 7 items per blob.
            let cfg = test_cfg(ITEMS_PER_BLOB);
            let mut journal = Journal::init(context.clone(), cfg.clone())
                .await
                .expect("failed to initialize journal");

            // Append many items, filling 100 blobs and part of the 101st
            for i in 0u64..(ITEMS_PER_BLOB.get() * 100 + ITEMS_PER_BLOB.get() / 2) {
                let pos = journal
                    .append(test_digest(i))
                    .await
                    .expect("failed to append data");
                assert_eq!(pos, i);
            }

            let buffer = context.encode();
            assert!(buffer.contains("tracked 101"));

            // Read them back the usual way.
            for i in 0u64..(ITEMS_PER_BLOB.get() * 100 + ITEMS_PER_BLOB.get() / 2) {
                let item: Digest = journal.read(i).await.expect("failed to read data");
                assert_eq!(item, test_digest(i), "i={i}");
            }

            // Replay should return all items
            {
                let stream = journal
                    .replay(NZUsize!(1024), 0)
                    .await
                    .expect("failed to replay journal");
                let mut items = Vec::new();
                pin_mut!(stream);
                while let Some(result) = stream.next().await {
                    match result {
                        Ok((pos, item)) => {
                            assert_eq!(test_digest(pos), item, "pos={pos}, item={item:?}");
                            items.push(pos);
                        }
                        Err(err) => panic!("Failed to read item: {err}"),
                    }
                }

                // Make sure all items were replayed
                assert_eq!(
                    items.len(),
                    ITEMS_PER_BLOB.get() as usize * 100 + ITEMS_PER_BLOB.get() as usize / 2
                );
                items.sort();
                for (i, pos) in items.iter().enumerate() {
                    assert_eq!(i as u64, *pos);
                }
            }
            journal.close().await.expect("Failed to close journal");

            // Corrupt one of the checksums and make sure it's detected.
            let checksum_offset = Digest::SIZE as u64
                + (ITEMS_PER_BLOB.get() / 2) * (Digest::SIZE + u32::SIZE) as u64;
            let (blob, _) = context
                .open(&cfg.partition, &40u64.to_be_bytes())
                .await
                .expect("Failed to open blob");
            // Write incorrect checksum
            let bad_checksum = 123456789u32;
            blob.write_at(bad_checksum.to_be_bytes().to_vec(), checksum_offset)
                .await
                .expect("Failed to write incorrect checksum");
            let corrupted_item_pos = 40 * ITEMS_PER_BLOB.get() + ITEMS_PER_BLOB.get() / 2;
            blob.sync().await.expect("Failed to sync blob");

            // Re-initialize the journal to simulate a restart
            let journal = Journal::init(context.clone(), cfg.clone())
                .await
                .expect("Failed to re-initialize journal");

            // Make sure reading the corrupted item fails with appropriate error.
            let err = journal.read(corrupted_item_pos).await.unwrap_err();
            assert!(matches!(err, Error::ChecksumMismatch(x, _) if x == bad_checksum));

            // Replay all items, making sure the checksum mismatch error is handled correctly.
            {
                let stream = journal
                    .replay(NZUsize!(1024), 0)
                    .await
                    .expect("failed to replay journal");
                let mut items = Vec::new();
                pin_mut!(stream);
                let mut error_count = 0;
                while let Some(result) = stream.next().await {
                    match result {
                        Ok((pos, item)) => {
                            assert_eq!(test_digest(pos), item);
                            items.push(pos);
                        }
                        Err(err) => {
                            error_count += 1;
                            assert!(matches!(err, Error::ChecksumMismatch(_, _)));
                        }
                    }
                }
                assert_eq!(error_count, 1);
                // Result will be missing only the one corrupted value.
                assert_eq!(
                    items.len(),
                    ITEMS_PER_BLOB.get() as usize * 100 + ITEMS_PER_BLOB.get() as usize / 2 - 1
                );
            }
            journal.close().await.expect("Failed to close journal");
        });
    }

    #[test_traced]
    fn test_fixed_journal_init_with_corrupted_historical_blobs() {
        // Initialize the deterministic context
        let executor = deterministic::Runner::default();
        // Start the test within the executor
        const ITEMS_PER_BLOB: NonZeroU64 = NZU64!(7);
        executor.start(|context| async move {
            // Initialize the journal, allowing a max of 7 items per blob.
            let cfg = test_cfg(ITEMS_PER_BLOB);
            let mut journal = Journal::init(context.clone(), cfg.clone())
                .await
                .expect("failed to initialize journal");

            // Append many items, filling 100 blobs and part of the 101st
            for i in 0u64..(ITEMS_PER_BLOB.get() * 100 + ITEMS_PER_BLOB.get() / 2) {
                let pos = journal
                    .append(test_digest(i))
                    .await
                    .expect("failed to append data");
                assert_eq!(pos, i);
            }
            journal.close().await.expect("Failed to close journal");

            let buffer = context.encode();
            assert!(buffer.contains("tracked 101"));

            // Manually truncate a non-tail blob to make sure it's detected during initialization.
            let (blob, size) = context
                .open(&cfg.partition, &40u64.to_be_bytes())
                .await
                .expect("Failed to open blob");
            blob.resize(size - 1).await.expect("Failed to corrupt blob");
            blob.sync().await.expect("Failed to sync blob");
            let result = Journal::<_, Digest>::init(context.clone(), cfg.clone()).await;
            assert!(matches!(
                result.err().unwrap(),
                Error::InvalidBlobSize(_, _)
            ));

            // Delete a blob and make sure the gap is detected during initialization.
            context
                .remove(&cfg.partition, Some(&40u64.to_be_bytes()))
                .await
                .expect("Failed to remove blob");
            let result = Journal::<_, Digest>::init(context.clone(), cfg.clone()).await;
            assert!(matches!(result.err().unwrap(), Error::MissingBlob(n) if n == 40));
        });
    }

    #[test_traced]
    fn test_fixed_journal_test_trim_blob() {
        // Initialize the deterministic context
        let executor = deterministic::Runner::default();
        // Start the test within the executor
        const ITEMS_PER_BLOB: NonZeroU64 = NZU64!(7);
        executor.start(|context| async move {
            // Initialize the journal, allowing a max of 7 items per blob.
            let cfg = test_cfg(ITEMS_PER_BLOB);
            let mut journal = Journal::init(context.clone(), cfg.clone())
                .await
                .expect("failed to initialize journal");

            // Fill one blob and put 3 items in the second.
            let item_count = ITEMS_PER_BLOB.get() + 3;
            for i in 0u64..item_count {
                journal
                    .append(test_digest(i))
                    .await
                    .expect("failed to append data");
            }
            assert_eq!(journal.size().await.unwrap(), item_count);
            journal.close().await.expect("Failed to close journal");

            // Truncate the tail blob by one byte, which should result in the 3rd item being
            // trimmed.
            let (blob, size) = context
                .open(&cfg.partition, &1u64.to_be_bytes())
                .await
                .expect("Failed to open blob");
            blob.resize(size - 1).await.expect("Failed to corrupt blob");

            // Write incorrect checksum into the second item in the blob, which should result in the
            // second item being trimmed.
            let checksum_offset = Digest::SIZE + u32::SIZE + Digest::SIZE;

            let bad_checksum = 123456789u32;
            blob.write_at(bad_checksum.to_be_bytes().to_vec(), checksum_offset as u64)
                .await
                .expect("Failed to write incorrect checksum");
            blob.sync().await.expect("Failed to sync blob");

            let journal = Journal::<_, Digest>::init(context.clone(), cfg.clone())
                .await
                .unwrap();

            // Confirm 2 items were trimmed.
            assert_eq!(journal.size().await.unwrap(), item_count - 2);

            // Corrupt the last item, ensuring last blob is trimmed to empty state.
            let (blob, size) = context
                .open(&cfg.partition, &1u64.to_be_bytes())
                .await
                .expect("Failed to open blob");
            blob.resize(size - 1).await.expect("Failed to corrupt blob");
            blob.sync().await.expect("Failed to sync blob");

            let journal = Journal::<_, Digest>::init(context.clone(), cfg.clone())
                .await
                .unwrap();

            // Confirm last item in blob was trimmed.
            assert_eq!(journal.size().await.unwrap(), item_count - 3);

            // Cleanup.
            journal.destroy().await.expect("Failed to destroy journal");
        });
    }

    #[test_traced]
    fn test_fixed_journal_partial_replay() {
        const ITEMS_PER_BLOB: NonZeroU64 = NZU64!(7);
        // 53 % 7 = 4, which will trigger a non-trivial seek in the starting blob to reach the
        // starting position.
        const START_POS: u64 = 53;

        // Initialize the deterministic context
        let executor = deterministic::Runner::default();
        // Start the test within the executor
        executor.start(|context| async move {
            // Initialize the journal, allowing a max of 7 items per blob.
            let cfg = test_cfg(ITEMS_PER_BLOB);
            let mut journal = Journal::init(context.clone(), cfg.clone())
                .await
                .expect("failed to initialize journal");

            // Append many items, filling 100 blobs and part of the 101st
            for i in 0u64..(ITEMS_PER_BLOB.get() * 100 + ITEMS_PER_BLOB.get() / 2) {
                let pos = journal
                    .append(test_digest(i))
                    .await
                    .expect("failed to append data");
                assert_eq!(pos, i);
            }

            let buffer = context.encode();
            assert!(buffer.contains("tracked 101"));

            // Replay should return all items except the first `START_POS`.
            {
                let stream = journal
                    .replay(NZUsize!(1024), START_POS)
                    .await
                    .expect("failed to replay journal");
                let mut items = Vec::new();
                pin_mut!(stream);
                while let Some(result) = stream.next().await {
                    match result {
                        Ok((pos, item)) => {
                            assert!(pos >= START_POS, "pos={pos}");
                            assert_eq!(
                                test_digest(pos),
                                item,
                                "Item at position {pos} did not match expected digest"
                            );
                            items.push(pos);
                        }
                        Err(err) => panic!("Failed to read item: {err}"),
                    }
                }

                // Make sure all items were replayed
                assert_eq!(
                    items.len(),
                    ITEMS_PER_BLOB.get() as usize * 100 + ITEMS_PER_BLOB.get() as usize / 2
                        - START_POS as usize
                );
                items.sort();
                for (i, pos) in items.iter().enumerate() {
                    assert_eq!(i as u64, *pos - START_POS);
                }
            }

            journal.destroy().await.unwrap();
        });
    }

    #[test_traced]
    fn test_fixed_journal_recover_from_partial_write() {
        // Initialize the deterministic context
        let executor = deterministic::Runner::default();

        // Start the test within the executor
        executor.start(|context| async move {
            // Initialize the journal, allowing a max of 3 items per blob.
            let cfg = test_cfg(NZU64!(3));
            let mut journal = Journal::init(context.clone(), cfg.clone())
                .await
                .expect("failed to initialize journal");
            for i in 0..5 {
                journal
                    .append(test_digest(i))
                    .await
                    .expect("failed to append data");
            }
            assert_eq!(journal.size().await.unwrap(), 5);
            let buffer = context.encode();
            assert!(buffer.contains("tracked 2"));
            journal.close().await.expect("Failed to close journal");

            // Manually truncate most recent blob to simulate a partial write.
            let (blob, size) = context
                .open(&cfg.partition, &1u64.to_be_bytes())
                .await
                .expect("Failed to open blob");
            // truncate the most recent blob by 1 byte which corrupts the most recent item
            blob.resize(size - 1).await.expect("Failed to corrupt blob");
            blob.sync().await.expect("Failed to sync blob");

            // Re-initialize the journal to simulate a restart
            let journal = Journal::<_, Digest>::init(context.clone(), cfg.clone())
                .await
                .expect("Failed to re-initialize journal");
            // the last corrupted item should get discarded
            assert_eq!(journal.size().await.unwrap(), 4);
            let buffer = context.encode();
            assert!(buffer.contains("tracked 2"));
            journal.close().await.expect("Failed to close journal");

            // Delete the tail blob to simulate a sync() that wrote the last blob at the point it
            // was entirely full, but a crash happened before the next empty blob could be created.
            context
                .remove(&cfg.partition, Some(&1u64.to_be_bytes()))
                .await
                .expect("Failed to remove blob");
            let journal = Journal::<_, Digest>::init(context.clone(), cfg.clone())
                .await
                .expect("Failed to re-initialize journal");
            assert_eq!(journal.size().await.unwrap(), 3);
            let buffer = context.encode();
            // Even though it was deleted, tail blob should be re-created and left empty by the
            // recovery code. This means we have 2 blobs total, with 3 items in the first, and none
            // in the tail.
            assert!(buffer.contains("tracked 2"));
            assert_eq!(journal.size().await.unwrap(), 3);

            journal.destroy().await.unwrap();
        });
    }

    #[test_traced]
    fn test_fixed_journal_recover_to_empty_from_partial_write() {
        let executor = deterministic::Runner::default();
        executor.start(|context| async move {
            // Initialize the journal, allowing a max of 10 items per blob.
            let cfg = test_cfg(NZU64!(10));
            let mut journal = Journal::init(context.clone(), cfg.clone())
                .await
                .expect("failed to initialize journal");
            // Add only a single item
            journal
                .append(test_digest(0))
                .await
                .expect("failed to append data");
            assert_eq!(journal.size().await.unwrap(), 1);
            journal.close().await.expect("Failed to close journal");

            // Manually truncate most recent blob to simulate a partial write.
            let (blob, size) = context
                .open(&cfg.partition, &0u64.to_be_bytes())
                .await
                .expect("Failed to open blob");
            // Truncate the most recent blob by 1 byte which corrupts the one appended item
            blob.resize(size - 1).await.expect("Failed to corrupt blob");
            blob.sync().await.expect("Failed to sync blob");

            // Re-initialize the journal to simulate a restart
            let mut journal = Journal::<_, Digest>::init(context.clone(), cfg.clone())
                .await
                .expect("Failed to re-initialize journal");

            // Since there was only a single item appended which we then corrupted, recovery should
            // leave us in the state of an empty journal.
            assert_eq!(journal.size().await.unwrap(), 0);
            assert_eq!(journal.oldest_retained_pos().await.unwrap(), None);
            // Make sure journal still works for appending.
            journal
                .append(test_digest(0))
                .await
                .expect("failed to append data");
            assert_eq!(journal.size().await.unwrap(), 1);

            journal.destroy().await.unwrap();
        });
    }

    #[test_traced]
    fn test_fixed_journal_recover_from_unwritten_data() {
        let executor = deterministic::Runner::default();
        executor.start(|context| async move {
            // Initialize the journal, allowing a max of 10 items per blob.
            let cfg = test_cfg(NZU64!(10));
            let mut journal = Journal::init(context.clone(), cfg.clone())
                .await
                .expect("failed to initialize journal");

            // Add only a single item
            journal
                .append(test_digest(0))
                .await
                .expect("failed to append data");
            assert_eq!(journal.size().await.unwrap(), 1);
            journal.close().await.expect("Failed to close journal");

            // Manually extend the blob by an amount at least some multiple of the chunk size to
            // simulate a failure where the file was extended, but no bytes were written due to
            // failure.
            let (blob, size) = context
                .open(&cfg.partition, &0u64.to_be_bytes())
                .await
                .expect("Failed to open blob");
            blob.write_at(vec![0u8; Digest::SIZE * 3 - 1], size)
                .await
                .expect("Failed to extend blob");
            blob.sync().await.expect("Failed to sync blob");

            // Re-initialize the journal to simulate a restart
            let mut journal = Journal::<_, Digest>::init(context.clone(), cfg.clone())
                .await
                .expect("Failed to re-initialize journal");

            // Ensure we've recovered to the state of a single item.
            assert_eq!(journal.size().await.unwrap(), 1);
            assert_eq!(journal.oldest_retained_pos().await.unwrap(), Some(0));

            // Make sure journal still works for appending.
            journal
                .append(test_digest(1))
                .await
                .expect("failed to append data");
            assert_eq!(journal.size().await.unwrap(), 2);

            // Get the value of the first item
            let item = journal.read(0).await.unwrap();
            assert_eq!(item, test_digest(0));

            // Get the value of new item
            let item = journal.read(1).await.unwrap();
            assert_eq!(item, test_digest(1));

            journal.destroy().await.unwrap();
        });
    }

    #[test_traced]
    fn test_fixed_journal_rewinding() {
        let executor = deterministic::Runner::default();
        executor.start(|context| async move {
            // Initialize the journal, allowing a max of 2 items per blob.
            let cfg = test_cfg(NZU64!(2));
            let mut journal = Journal::init(context.clone(), cfg.clone())
                .await
                .expect("failed to initialize journal");
            assert!(matches!(journal.rewind(0).await, Ok(())));
            assert!(matches!(
                journal.rewind(1).await,
                Err(Error::InvalidRewind(1))
            ));

            // Append an item to the journal
            journal
                .append(test_digest(0))
                .await
                .expect("failed to append data 0");
            assert_eq!(journal.size().await.unwrap(), 1);
            assert!(matches!(journal.rewind(1).await, Ok(()))); // should be no-op
            assert!(matches!(journal.rewind(0).await, Ok(())));
            assert_eq!(journal.size().await.unwrap(), 0);

            // append 7 items
            for i in 0..7 {
                let pos = journal
                    .append(test_digest(i))
                    .await
                    .expect("failed to append data");
                assert_eq!(pos, i);
            }
            let buffer = context.encode();
            assert!(buffer.contains("tracked 4"));
            assert_eq!(journal.size().await.unwrap(), 7);

            // rewind back to item #4, which should prune 2 blobs
            assert!(matches!(journal.rewind(4).await, Ok(())));
            assert_eq!(journal.size().await.unwrap(), 4);
            let buffer = context.encode();
            assert!(buffer.contains("tracked 3"));

            // rewind back to empty and ensure all blobs are rewound over
            assert!(matches!(journal.rewind(0).await, Ok(())));
            let buffer = context.encode();
            assert!(buffer.contains("tracked 1"));
            assert_eq!(journal.size().await.unwrap(), 0);

            // stress test: add 100 items, rewind 49, repeat x10.
            for _ in 0..10 {
                for i in 0..100 {
                    journal
                        .append(test_digest(i))
                        .await
                        .expect("failed to append data");
                }
                journal
                    .rewind(journal.size().await.unwrap() - 49)
                    .await
                    .unwrap();
            }
            const ITEMS_REMAINING: u64 = 10 * (100 - 49);
            assert_eq!(journal.size().await.unwrap(), ITEMS_REMAINING);

            journal.close().await.expect("Failed to close journal");

            // Repeat with a different blob size (3 items per blob)
            let mut cfg = test_cfg(NZU64!(3));
            cfg.partition = "test_partition_2".into();
            let mut journal = Journal::init(context.clone(), cfg.clone())
                .await
                .expect("failed to initialize journal");
            for _ in 0..10 {
                for i in 0..100 {
                    journal
                        .append(test_digest(i))
                        .await
                        .expect("failed to append data");
                }
                journal
                    .rewind(journal.size().await.unwrap() - 49)
                    .await
                    .unwrap();
            }
            assert_eq!(journal.size().await.unwrap(), ITEMS_REMAINING);

            journal.close().await.expect("Failed to close journal");

            // Make sure re-opened journal is as expected
            let mut journal: Journal<_, Digest> = Journal::init(context.clone(), cfg.clone())
                .await
                .expect("failed to re-initialize journal");
            assert_eq!(journal.size().await.unwrap(), 10 * (100 - 49));

            // Make sure rewinding works after pruning
            journal.prune(300).await.expect("pruning failed");
            assert_eq!(journal.size().await.unwrap(), ITEMS_REMAINING);
            // Rewinding prior to our prune point should fail.
            assert!(matches!(
                journal.rewind(299).await,
                Err(Error::InvalidRewind(299))
            ));
            // Rewinding to the prune point should work.
            // always remain in the journal.
            assert!(matches!(journal.rewind(300).await, Ok(())));
            assert_eq!(journal.size().await.unwrap(), 300);
            assert_eq!(journal.oldest_retained_pos().await.unwrap(), None);

            journal.destroy().await.unwrap();
        });
    }

    /// Protect against accidental changes to the journal disk format.
    #[test_traced]
    fn test_journal_conformance() {
        // Initialize the deterministic context
        let executor = deterministic::Runner::default();

        // Start the test within the executor
        executor.start(|context| async move {
            // Create a journal configuration
            let cfg = test_cfg(NZU64!(60));

            // Initialize the journal
            let mut journal = Journal::init(context.clone(), cfg.clone())
                .await
                .expect("failed to initialize journal");

            // Append 100 items to the journal
            for i in 0..100 {
                journal
                    .append(test_digest(i))
                    .await
                    .expect("Failed to append data");
            }

            // Close the journal
            journal.close().await.expect("Failed to close journal");

            // Hash blob contents
            let (blob, size) = context
                .open(&cfg.partition, &0u64.to_be_bytes())
                .await
                .expect("Failed to open blob");
            assert!(size > 0);
            let buf = blob
                .read_at(vec![0u8; size as usize], 0)
                .await
                .expect("Failed to read blob");
            let digest = hash(buf.as_ref());
            assert_eq!(
                hex(&digest),
                "ed2ea67208cde2ee8c16cca5aa4f369f55b1402258c6b7760e5baf134e38944a",
            );
            blob.sync().await.expect("Failed to sync blob");
            let (blob, size) = context
                .open(&cfg.partition, &1u64.to_be_bytes())
                .await
                .expect("Failed to open blob");
            assert!(size > 0);
            let buf = blob
                .read_at(vec![0u8; size as usize], 0)
                .await
                .expect("Failed to read blob");
            let digest = hash(buf.as_ref());
            assert_eq!(
                hex(&digest),
                "cc7efd4fc999aff36b9fd4213ba8da5810dc1849f92ae2ddf7c6dc40545f9aff",
            );
            blob.sync().await.expect("Failed to sync blob");

            let journal = Journal::<Context, Digest>::init(context.clone(), cfg.clone())
                .await
                .expect("failed to initialize journal");
            journal.destroy().await.unwrap();
        });
    }
}<|MERGE_RESOLUTION|>--- conflicted
+++ resolved
@@ -107,11 +107,7 @@
     /// - Indices are consecutive and without gaps.
     /// - Contains only full blobs.
     /// - Never contains the most recent blob.
-<<<<<<< HEAD
-    blobs: BTreeMap<u64, Immutable<E::Blob>>,
-=======
-    pub(crate) blobs: BTreeMap<u64, Append<E::Blob>>,
->>>>>>> eb6632cf
+    pub(crate) blobs: BTreeMap<u64, Immutable<E::Blob>>,
 
     /// The most recent blob.
     ///
